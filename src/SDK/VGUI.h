--- conflicted
+++ resolved
@@ -54,11 +54,7 @@
 	typedef unsigned int VPANEL;
 #else
 	// FIXME(Cade): This is value is pointer-sized in the 64-bit TF2 update.
-<<<<<<< HEAD
-	// This may screw up GMod suppport if merged into xsdk-base.
-=======
 	// This may screw up 64-bit GMod suppport.
->>>>>>> 67c5e6cc
 	typedef void* VPANEL;
 #endif
 
