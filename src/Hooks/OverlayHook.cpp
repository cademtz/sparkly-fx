#include "OverlayHook.h"
#include <Base/Sig.h>
#include <Base/AsmTools.h>
<<<<<<< HEAD
#include <stdio.h>
=======
#include <cstdio>

#ifdef WIN64
#define SIG_CD3DHAL "48 8D 05 ? ? ? ? 48 89 03 33 C0"
#define OFFSET_CD3DHAL 3
#else
#define SIG_CD3DHAL "C7 06 ? ? ? ? 89 86 ? ? ? ? 89 86"
#define OFFSET_CD3DHAL 2
#endif
>>>>>>> 08d76d5e

COverlayHook::COverlayHook() : m_dev(nullptr), BASEHOOK(COverlayHook)
{
	RegisterEvent(EVENT_DX9PRESENT);
	RegisterEvent(EVENT_DX9RESET);
}

void COverlayHook::Hook()
{
	std::string error_create;
	std::string error_scan;

	printf("Creating IDirect3DDevice9...\n");
	void** vtable = GetDeviceVtable_CreateDevice(&error_create);
	
	if (!vtable)
	{
		printf("Scanning for IDirect3DDevice9 vtable...\n");
		vtable = GetDeviceVtable_SigScan(&error_scan);
	}

	if (!vtable)
	{
		FATAL(
			"Failed to hook D3D9.\n"
			"GetDeviceVtable_CreateDevice: %s\n"
			"GetDeviceVtable_SigScan: %s",
			error_create.c_str(), error_scan.c_str()
		);
	}
	
	m_jmp_reset.Hook(vtable[16], &Hooked_Reset);
	m_jmp_present.Hook(vtable[17], &Hooked_Present);
<<<<<<< HEAD
	m_jmp_setstencil.Hook(vtable[39], &Hooked_SetDepthStencilSurface);

	d3d_device->Release();
	d3d->Release();
=======
>>>>>>> 08d76d5e
}

void COverlayHook::Unhook()
{
	m_jmp_reset.Unhook();
	m_jmp_present.Unhook();
	m_jmp_setstencil.Unhook();
}

void COverlayHook::ReplaceDepthStencil(IDirect3DSurface9* old_stencil, IDirect3DSurface9* new_stencil) {
	m_stencilmap[old_stencil] = new_stencil;
}
void COverlayHook::RestoreDepthStencil(IDirect3DSurface9* old_stencil) {
	m_stencilmap.erase(old_stencil);
}

HRESULT COverlayHook::Reset(D3DPRESENT_PARAMETERS* Params)
{
	static auto original = m_jmp_reset.Original<decltype(Hooked_Reset)*>();
	return original(m_dev, Params);
}

HRESULT COverlayHook::Present(const RECT* Src, const RECT* Dest, HWND Window, const RGNDATA* DirtyRegion)
{
	static auto original = m_jmp_present.Original<decltype(Hooked_Present)*>();
	return original(m_dev, Src, Dest, Window, DirtyRegion);
}

HRESULT COverlayHook::SetDepthStencilSurface(IDirect3DSurface9* pNewZStencil)
{
	static auto original = m_jmp_setstencil.Original<decltype(Hooked_SetDepthStencilSurface)*>();
	return original(m_dev, pNewZStencil);
}

HRESULT WINAPI COverlayHook::Hooked_SetDepthStencilSurface(IDirect3DDevice9* thisptr, IDirect3DSurface9* pNewZStencil)
{
	g_hk_overlay.m_dev = thisptr;
	auto it = g_hk_overlay.m_stencilmap.find(pNewZStencil);
	if (it != g_hk_overlay.m_stencilmap.end())
		pNewZStencil = it->second;
	return g_hk_overlay.SetDepthStencilSurface(pNewZStencil);
}

HRESULT WINAPI COverlayHook::Hooked_Reset(IDirect3DDevice9* thisptr, D3DPRESENT_PARAMETERS* Params)
{
	g_hk_overlay.m_dev = thisptr;
	g_hk_overlay.PushEvent(EVENT_DX9RESET);
	return g_hk_overlay.Reset(Params);
}

HRESULT WINAPI COverlayHook::Hooked_Present(IDirect3DDevice9* thisptr, const RECT* Src, const RECT* Dest, HWND Window, const RGNDATA* DirtyRegion)
{
	g_hk_overlay.m_dev = thisptr;

	DWORD oldstate;
	thisptr->GetRenderState(D3DRS_SRGBWRITEENABLE, &oldstate);
	thisptr->SetRenderState(D3DRS_SRGBWRITEENABLE, false);

	g_hk_overlay.PushEvent(EVENT_DX9PRESENT);

	thisptr->SetRenderState(D3DRS_SRGBWRITEENABLE, oldstate);
	return g_hk_overlay.Present(Src, Dest, Window, DirtyRegion);
}

void** COverlayHook::GetDeviceVtable_SigScan(std::string* out_error)
{
	uint8_t* code = (uint8_t*)Sig::FindPattern("d3d9.dll", SIG_CD3DHAL);
	if (!code)
	{
		*out_error = "The signature scan could not find `CD3DHal::CD3DHal`";
		return nullptr;
	}
	
	
	return (void**)AsmTools::Relative(code, OFFSET_CD3DHAL);
}

void** COverlayHook::GetDeviceVtable_CreateDevice(std::string* out_error)
{
	HMODULE d3d_module = Base::GetModule("d3d9.dll");
	if (!d3d_module)
	{
		*out_error = "d3d9.dll is not loaded";
		return nullptr;
	}
	
	auto p_Direct3DCreate9 = (decltype(Direct3DCreate9)*)Base::GetProc(d3d_module, "Direct3DCreate9");

	IDirect3D9* d3d = p_Direct3DCreate9(D3D_SDK_VERSION);
	if (!d3d)
	{
		*out_error = "Direct3DCreate9 failed";
		return nullptr;
	}
	
	D3DDISPLAYMODE display_mode;
	if (FAILED(d3d->GetAdapterDisplayMode(D3DADAPTER_DEFAULT, &display_mode)))
	{
		*out_error = "GetAdapterDisplayMode failed";
		return nullptr;
	}
	
	D3DPRESENT_PARAMETERS present_params = {0};
	present_params.Windowed = TRUE;
	present_params.SwapEffect = D3DSWAPEFFECT_DISCARD;
	present_params.BackBufferFormat = display_mode.Format;

	WNDCLASSEX wnd_class = {0};
	wnd_class.cbSize = sizeof(wnd_class);
	wnd_class.style = CS_HREDRAW | CS_VREDRAW;
	wnd_class.lpfnWndProc = DefWindowProc;
	wnd_class.lpszClassName = TEXT("DummyWindowClass");
	wnd_class.hInstance = GetModuleHandle(NULL);
	
	if (!RegisterClassEx(&wnd_class))
	{
		*out_error = "Failed to register temp window class";
		return nullptr;
	}

	HWND temp_window = CreateWindow(
		wnd_class.lpszClassName, TEXT("Dummy window"), WS_OVERLAPPEDWINDOW, 0, 0, 100, 100, NULL, NULL, wnd_class.hInstance, NULL
	);
	if (!temp_window)
	{
		*out_error = "Failed to create temp window";
		UnregisterClass(wnd_class.lpszClassName, NULL);
		return nullptr;
	}

	IDirect3DDevice9* d3d_device;
	HRESULT err = d3d->CreateDevice(
		D3DADAPTER_DEFAULT, D3DDEVTYPE_HAL, temp_window,
		D3DCREATE_SOFTWARE_VERTEXPROCESSING,
		&present_params, &d3d_device
	);

	DestroyWindow(temp_window);
	UnregisterClass(wnd_class.lpszClassName, NULL);

	void** vtable = nullptr;

	if (SUCCEEDED(err))
		vtable = *(void***)d3d_device;
	else
	{
		*out_error = "CreateDevice error code: " + std::to_string(err);
		return nullptr;
	}

	d3d_device->Release();
	d3d->Release();
	return vtable;
}<|MERGE_RESOLUTION|>--- conflicted
+++ resolved
@@ -1,9 +1,6 @@
 #include "OverlayHook.h"
 #include <Base/Sig.h>
 #include <Base/AsmTools.h>
-<<<<<<< HEAD
-#include <stdio.h>
-=======
 #include <cstdio>
 
 #ifdef WIN64
@@ -13,7 +10,6 @@
 #define SIG_CD3DHAL "C7 06 ? ? ? ? 89 86 ? ? ? ? 89 86"
 #define OFFSET_CD3DHAL 2
 #endif
->>>>>>> 08d76d5e
 
 COverlayHook::COverlayHook() : m_dev(nullptr), BASEHOOK(COverlayHook)
 {
@@ -47,13 +43,7 @@
 	
 	m_jmp_reset.Hook(vtable[16], &Hooked_Reset);
 	m_jmp_present.Hook(vtable[17], &Hooked_Present);
-<<<<<<< HEAD
 	m_jmp_setstencil.Hook(vtable[39], &Hooked_SetDepthStencilSurface);
-
-	d3d_device->Release();
-	d3d->Release();
-=======
->>>>>>> 08d76d5e
 }
 
 void COverlayHook::Unhook()
