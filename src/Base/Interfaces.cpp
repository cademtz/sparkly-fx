#include "Interfaces.h"
#include "Base.h"
#include "Sig.h"
#include "Wrappers/EngineClientWrappers.h"
#include "Wrappers/ClientDLLWrappers.h"
#include "Wrappers/ClientModeWrappers.h"
#include "Wrappers/EntityListWrappers.h"
#include "Wrappers/EngineVGUIWrappers.h"
#include "Wrappers/EngineTraceWrappers.h"
#include "Wrappers/ModelRenderWrappers.h"
#include "Wrappers/MaterialSystemWrappers.h"
#include <SDK/icliententitylist.h>
#include <SDK/IPanel.h>
#include <SDK/vgui_baseui_interface.h>
#include <SDK/ienginetool.h>

#ifdef _WIN64
#define SIG_CLIENTMODE "8B 0D ? ? ? ? 48 8B 01"
#else
#define SIG_CLIENTMODE "8B 0D ? ? ? ? 8B 01"
#endif

static CreateInterfaceFn GetFactory(const char* Module)
{
	HMODULE hmod = Base::GetModule(Module);
	return (CreateInterfaceFn)Base::GetProc(hmod, "CreateInterface");
}

static void AssertInterfacePointer(const char* name, void* value) {
	if (!value)
		Base::Fatal("Unsupported game interfaces", "Could not find interface '%s'\n%s:%d", name, __FILE__, __LINE__);
}

void Interfaces::CreateInterfaces()
{
	// Engine factory //
	CreateInterfaceFn fn = GetFactory("engine.dll");

	if (void* engine13 = fn("VEngineClient013", 0))
		engine = new IEngineClientWrapper013(engine13);
	else if (void* engine14 = fn("VEngineClient014", 0))
		engine = new IEngineClientWrapper014(engine14);

	if (void* trace3 = fn("EngineTraceClient003", 0))
		trace = new IEngineTrace003Wrapper(trace3);
	else if (void* trace4 = fn("EngineTraceClient004", 0))
		trace = new IEngineTrace004Wrapper(trace4);
	
<<<<<<< HEAD
=======
	if (void* engine_tool3 = fn(VENGINETOOL_INTERFACE_VERSION, 0))
		engine_tool = (IEngineTool*)engine_tool3;
	
	if (void* model_render16 = fn("VEngineModel016", 0))
		model_render = new IVModelRenderWrapperSDK(model_render16);

>>>>>>> d6450dc2
	if (void* vgui1 = fn(VENGINE_VGUI_VERSION, 0))
	{
		switch (engine->GetAppID())
		{
		case AppId_CSGO:
			vgui = new CEngineVGUIWrapperCSGO(vgui1);
			break;
		default:
			vgui = new CEngineVGUIWrapperSDK(vgui1);
		}
	} else if (void* vgui2 = fn("VEngineVGui002", 0)) {
		vgui = new CEngineVGUIWrapperTF2(vgui2);
	}

	// Client factory //
	fn = GetFactory("client.dll");

	if (void* clientdll17 = fn("VClient017", 0))
		hlclient = new IClientDLLWrapper017(clientdll17);
	else if (void* clientdll18 = fn("VClient018", 0))
		hlclient = new IClientDLLWrapper018(clientdll18);
	if (void* entitylist = fn(VCLIENTENTITYLIST_INTERFACE_VERSION, 0))
		entlist = new IClientEntityListWrapper003(entitylist);

	// VGUI factory //
	fn = GetFactory("vgui2.dll");

	if (void* vguipanel = fn(VGUI_PANEL_INTERFACE_VERSION, 0))
		panels = (vgui::IPanel*)vguipanel;
	
<<<<<<< HEAD
=======
	// MaterialSystem factory
	fn = GetFactory("materialsystem.dll");

	if (void* matsystem80 = fn(MATERIAL_SYSTEM_INTERFACE_VERSION, 0))
		mat_system = new IMaterialSystemWrapperSDK(matsystem80);
	else if (void* matsystem81 = fn("VMaterialSystem081", 0))
		mat_system = new IMaterialSystemWrapper081(matsystem81);

	// Studio render //
	fn = GetFactory("studiorender.dll");
	studio_render = (IStudioRender*)fn(STUDIO_RENDER_INTERFACE_VERSION, 0);

>>>>>>> d6450dc2
	AssertInterfacePointer("IEngineClient", engine);
	AssertInterfacePointer("IClientDLL", hlclient);
	AssertInterfacePointer("IClientEntityList", entlist);
	AssertInterfacePointer("IPanel", panels);
	AssertInterfacePointer("CEngineVGUI", vgui);
	AssertInterfacePointer("IEngineTrace", trace);
	AssertInterfacePointer("IStudioRender", studio_render);
	AssertInterfacePointer("IVModelRender", model_render);
	AssertInterfacePointer("CMaterialSystem", mat_system);
	//if (!engine || !hlclient || !entlist || !panels || !vgui || !trace)
	//	FATAL("Unsupported game interfaces");

	// Misc //

	void* hudprocinput = (*(void***)hlclient->Inst())[10];
	void* clientref = Sig::FindPattern<void*>(hudprocinput, 0x10, SIG_CLIENTMODE);
	if (!clientref)
		FATAL("Failed signature to g_pClientModeShared");

	void* clientmode = *AsmTools::Relative<void**>(clientref, 2);
	switch (engine->GetAppID())
	{
	case AppId_CSGO:
		client = new IClientModeWrapperCSGO(clientmode);
		break;
	default:
		client = new IClientModeWrapperSDK(clientmode);
	}
}

void Interfaces::DestroyInterfaces()
{
	delete engine;
	delete hlclient;
	delete entlist;
	delete client;
	delete trace;
	delete vgui;
	delete mat_system;
	delete model_render;
	engine = nullptr;
	hlclient = nullptr;
	entlist = nullptr;
	client = nullptr;
	trace = nullptr;
	vgui = nullptr;
}<|MERGE_RESOLUTION|>--- conflicted
+++ resolved
@@ -46,15 +46,12 @@
 	else if (void* trace4 = fn("EngineTraceClient004", 0))
 		trace = new IEngineTrace004Wrapper(trace4);
 	
-<<<<<<< HEAD
-=======
 	if (void* engine_tool3 = fn(VENGINETOOL_INTERFACE_VERSION, 0))
 		engine_tool = (IEngineTool*)engine_tool3;
 	
 	if (void* model_render16 = fn("VEngineModel016", 0))
 		model_render = new IVModelRenderWrapperSDK(model_render16);
 
->>>>>>> d6450dc2
 	if (void* vgui1 = fn(VENGINE_VGUI_VERSION, 0))
 	{
 		switch (engine->GetAppID())
@@ -85,8 +82,6 @@
 	if (void* vguipanel = fn(VGUI_PANEL_INTERFACE_VERSION, 0))
 		panels = (vgui::IPanel*)vguipanel;
 	
-<<<<<<< HEAD
-=======
 	// MaterialSystem factory
 	fn = GetFactory("materialsystem.dll");
 
@@ -99,7 +94,6 @@
 	fn = GetFactory("studiorender.dll");
 	studio_render = (IStudioRender*)fn(STUDIO_RENDER_INTERFACE_VERSION, 0);
 
->>>>>>> d6450dc2
 	AssertInterfacePointer("IEngineClient", engine);
 	AssertInterfacePointer("IClientDLL", hlclient);
 	AssertInterfacePointer("IClientEntityList", entlist);
